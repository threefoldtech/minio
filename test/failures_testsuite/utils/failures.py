import signal
import time
from urllib.parse import urlparse

import requests, random
from requests.exceptions import ConnectionError, ConnectTimeout

from jumpscale import j
from zerorobot.template.state import StateCheckError

logger = j.logger.get()


class FailureGenenator:
    def __init__(self, parent):
        self._parent = parent

    def zdb_start_all(self):
        """
        start all the zerodb services used by minio
        """

        s3 = self._parent

        def do(namespace):
            robot = j.clients.zrobot.robots[namespace['node']]
            robot = robot_god_token(robot)
            for zdb in robot.services.find(template_name='zerodb'):
                logger.info('start zerodb %s on node %s', zdb.name, namespace['node'])
                zdb.schedule_action('start')

        self._parent.execute_all_nodes(do, nodes=s3.service.data['data']['namespaces'])

    def zdb_stop_all(self):
        """
        stop all the zerodb services used by minio
        """

        s3 = self._parent

        def do(namespace):
            robot = j.clients.zrobot.robots[namespace['node']]
            robot = robot_god_token(robot)
            for zdb in robot.services.find(template_name='zerodb'):
                logger.info('stop zerodb %s on node %s', zdb.name, namespace['node'])
                zdb.schedule_action('stop')

        self._parent.execute_all_nodes(do, nodes=s3.service.data['data']['namespaces'])

    def minio_process_down(self, timeout):
        """
        turn off the minio process, then count how much times it takes to restart
        """
        s3 = self._parent
        url = s3.url['public']
        cont = s3.minio_container

        logger.info('killing minio process')
        job_id = 'minio.%s' % s3.service.guid
        cont.client.job.kill(job_id, signal=signal.SIGINT)
        logger.info('minio process killed')

        logger.info("wait for minio to restart")
        start = time.time()
        while (start + timeout) > time.time():
            try:
                requests.get(url, timeout=0.2)
                end = time.time()
                duration = end - start
                logger.info("minio took %s sec to restart" % duration)
                return True
            except ConnectionError:
                continue
        return False

    def zdb_process_down(self, count=1,timeout=100):
        """
        turn off zdb process , check it will be restart.
        """
        s3 = self._parent
        if not s3:
            return
        n = 0
        for namespace in s3.service.data['data']['namespaces']:
            if n >= count:
                break
            robot = j.clients.zrobot.robots[namespace['node']]
            robot = robot_god_token(robot)
            ns = robot.services.get(name=namespace['name'])
            zdb = robot.services.get(name=ns.data['data']['zerodb'])
            try:
                zdb.state.check('status', 'running', 'ok')
                n +=1
            except StateCheckError:
                continue
            logger.info('stop %s  process on node %s', zdb.name, namespace['node'])
            zdb_node = j.clients.zos.get(zdb.name,data={"host": namespace['url'][7:-5]})
            zdb_cont_client = zdb_node.containers.get("zerodb_{}".format(zdb.name))
            job_id = "zerodb.{}".format(zdb.name)
            result = zdb_cont_client.client.job.kill(job_id, signal=signal.SIGINT)
            if not result:
                logger.info("zerodb job not exist")
                return False
            logger.info('zdb process has been killed')

            logger.info("wait zdb process to restart. ")
            start = time.time()
            while (start + timeout) > time.time():
                zdb_job = [job for job in zdb_cont_client.client.job.list() if job['cmd']["id"]==job_id]
                if zdb_job:
                    end = time.time()
                    duration = end - start 
                    logger.info("zdb took %s sec to restart" % duration)
                    return True
            return False

    def zdb_down(self, count=1):
        """
        ensure that count zdb are turned off
        """
        s3 = self._parent
        if not s3:
            return

        n = 0
        for namespace in s3.service.data['data']['namespaces']:
            if n >= count:
                break
            robot = j.clients.zrobot.robots[namespace['node']]
            robot = robot_god_token(robot)
            ns = robot.services.get(name=namespace['name'])
            zdb = robot.services.get(name=ns.data['data']['zerodb'])

            try:
                zdb.state.check('status', 'running', 'ok')
                logger.info('stop %s on node %s', zdb.name, namespace['node'])
                zdb.schedule_action('stop').wait(die=True)
                n += 1
            except StateCheckError:
                pass

    def zdb_up(self, count=1):
        """
        ensure that count zdb are turned on
        """
        s3 = self._parent
        if not s3:
            return

        n = 0
        for namespace in s3.service.data['data']['namespaces']:
            if n >= count:
                break
            robot = j.clients.zrobot.robots[namespace['node']]
            robot = robot_god_token(robot)
            ns = robot.services.get(name=namespace['name'])
            zdb = robot.services.get(name=ns.data['data']['zerodb'])

            try:
                zdb.state.check('status', 'running', 'ok')
                continue
            except StateCheckError:
                logger.info('start %s on node %s', zdb.name, namespace['node'])
                zdb.schedule_action('start').wait(die=True)
                n += 1

    def tlog_down(self):
        """
            Turn down tlog
        """
        s3 = self._parent
        if not s3:
            return

        tlog = s3.service.data['data']['tlog']
        robot = j.clients.zrobot.robots[tlog['node']]
        robot = robot_god_token(robot)

        ns = robot.services.get(name=tlog['name'])
        zdb = robot.services.get(name=ns.data['data']['zerodb'])

        try:
            zdb.state.check('status', 'running', 'ok')
            logger.info('stop Tlog %s on node %s', zdb.name, tlog['node'])
            zdb.schedule_action('stop').wait(die=True)
        except StateCheckError:
            logger.error("tlog zdb status isn't running")

    def tlog_up(self):
        """
            Turn up tlog
        """
        s3 = self._parent
        if not s3:
            return

        tlog = s3.service.data['data']['tlog']
        robot = j.clients.zrobot.robots[tlog['node']]
        robot = robot_god_token(robot)

        ns = robot.services.get(name=tlog['name'])
        zdb = robot.services.get(name=ns.data['data']['zerodb'])

        try:
            zdb.state.check('status', 'running', 'ok')
        except StateCheckError:
            logger.info('start Tlog %s on node %s', zdb.name, tlog['node'])
            zdb.schedule_action('start').wait(die=True)

    def tlog_status(self):
        """
        Check tlog status
        :return:
        True if tlog status is up
        """
        s3 = self._parent
        if not s3:
            return

        tlog = s3.service.data['data']['tlog']
        robot = j.clients.zrobot.robots[tlog['node']]
        robot = robot_god_token(robot)

        ns = robot.services.get(name=tlog['name'])
        zdb = robot.services.get(name=ns.data['data']['zerodb'])

        try:
            return zdb.state.check('status', 'running', 'ok')
        except StateCheckError:
            return False

    def kill_tlog(self):
        """
        Tlog is a namespace under a zdb container, This method will terminate this container
        :return:
        """
        s3 = self._parent
        if not s3:
            return

        tlog = s3.service.data['data']['tlog']
        robot = j.clients.zrobot.robots[tlog['node']]
        robot = robot_god_token(robot)

        ns = robot.services.get(name=tlog['name'])
        zdb_name = ns.data['data']['zerodb']

        tlog_node = s3.tlog_node
        zdb_cont = tlog_node.containers.get(name='zerodb_{}'.format(zdb_name))
        
    def Kill_node_robot_process(self,node_addr=None, timeout=100):
        """
        kill robot process. 
        """
        s3 = self._parent
        if not s3:
            return
        if not node_addr:
            farm_name = s3.service.data['data']['farmerIyoOrg']
            capacity = j.clients.threefold_directory.get(interactive=False)
            nodes_data = capacity.api.ListCapacity(query_params={'farmer': farm_name})[1].json()
            for _ in range(len(nodes_data)):
                node_addr = random.choice(nodes_data)["robot_address"][7:-5]
                node = j.clients.zos.get("zrobot", data={"host":node_addr})
                try:
                    node.client.ping()
                    break                         
                except:
                    logger.error(" can't reach %s skipping", node.addr)
                    continue
        else:
            node = j.clients.zos.get("zrobot", data={"host":node_addr})

        logger.info("kill the robot on node{}".format(node_addr))
        zrobot_cl = node.containers.get('zrobot')
        job_id = 'zrobot'
        result = zrobot_cl.client.job.kill(job_id, signal=signal.SIGINT)
        if not result:
            logger.info("zrobot job not exist")
            return False
        logger.info('the robot process killed')
<<<<<<< HEAD
=======

        logger.info("wait for the robot to restart")
        start = time.time()
        while (start + timeout) > time.time():
            zrobot_job = [job for job in zrobot_cl.client.job.list() if job['cmd']["id"]=="zrobot"]
            if zrobot_job:
                end = time.time()
                duration = end - start 
                logger.info("zrobot took %s sec to restart" % duration)
                return True
        return False
>>>>>>> a445fbe7

    def get_tlog_info(self):
        self.tlog = {}
        s3 = self._parent
        if not s3:
            return

        minio_config = s3.minio_config.split('\n')
        for data in minio_config:
            if 'address' in data:
                self.tlog['ip'] = data.re.findall(r'[0-9]+(?:\.[0-9]+){3}:[0-9]{4}', data)[0]
                logger.info(' Tlog ip in minio config : {}'.format(self.tlog['ip']))
                break

        self.tlog['s3_data_ip'] = s3.service.data['data']['tlog']['address']
        logger.info(' Tlog ip in s3 data : {}'.format(self.tlog['s3_data_ip']))

def robot_god_token(robot):
    """
    try to retreive the god token from the node 0-robot
    of a node
    """

    try:
        u = urlparse(robot._client.config.data['url'])
        node = j.clients.zos.get('godtoken', data={'host': u.hostname})
        zcont = node.containers.get('zrobot')
        resp = zcont.client.system('zrobot godtoken get').get()
        token = resp.stdout.split(':', 1)[1].strip()
        robot._client.god_token_set(token)
    finally:
        j.clients.zos.delete('godtoken')
    return robot<|MERGE_RESOLUTION|>--- conflicted
+++ resolved
@@ -279,8 +279,6 @@
             logger.info("zrobot job not exist")
             return False
         logger.info('the robot process killed')
-<<<<<<< HEAD
-=======
 
         logger.info("wait for the robot to restart")
         start = time.time()
@@ -292,7 +290,6 @@
                 logger.info("zrobot took %s sec to restart" % duration)
                 return True
         return False
->>>>>>> a445fbe7
 
     def get_tlog_info(self):
         self.tlog = {}
