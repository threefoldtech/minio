--- conflicted
+++ resolved
@@ -269,15 +269,10 @@
 
         tlog_node = s3.tlog_node
         zdb_cont = tlog_node.containers.get(name='zerodb_{}'.format(zdb_name))
-<<<<<<< HEAD
-
-    def Kill_node_robot_process(self,node_addr=None, timeout=100):
-=======
         zdb_cont.stop()
         return zdb_cont.is_running()
         
     def Kill_node_robot_process(self, node_addr=None, timeout=100):
->>>>>>> 4a4f33c5
         """
         kill robot process.
         """
