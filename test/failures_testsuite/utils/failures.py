import signal
import time
from urllib.parse import urlparse

import requests, random
from requests.exceptions import ConnectionError, ConnectTimeout

from jumpscale import j
from zerorobot.template.state import StateCheckError

logger = j.logger.get()


class FailureGenenator:
    def __init__(self, parent):
        self._parent = parent

    def zdb_start_all(self):
        """
        start all the zerodb services used by minio
        """

        s3 = self._parent

        def do(namespace):
            robot = j.clients.zrobot.robots[namespace['node']]
            robot = robot_god_token(robot)
            for zdb in robot.services.find(template_name='zerodb'):
                logger.info('start zerodb %s on node %s', zdb.name, namespace['node'])
                zdb.schedule_action('start')

        self._parent.execute_all_nodes(do, nodes=s3.service.data['data']['namespaces'])

    def zdb_stop_all(self):
        """
        stop all the zerodb services used by minio
        """

        s3 = self._parent

        def do(namespace):
            robot = j.clients.zrobot.robots[namespace['node']]
            robot = robot_god_token(robot)
            for zdb in robot.services.find(template_name='zerodb'):
                logger.info('stop zerodb %s on node %s', zdb.name, namespace['node'])
                zdb.schedule_action('stop')

        self._parent.execute_all_nodes(do, nodes=s3.service.data['data']['namespaces'])

    def minio_process_down(self, timeout):
        """
        turn off the minio process, then count how much times it takes to restart
        """
        s3 = self._parent
        url = s3.url['public']
        cont = s3.minio_container

        logger.info('killing minio process')
        job_id = 'minio.%s' % s3.service.guid
        cont.client.job.kill(job_id, signal=signal.SIGINT)
        logger.info('minio process killed')

        logger.info("wait for minio to restart")
        start = time.time()
        while (start + timeout) > time.time():
            try:
                requests.get(url, timeout=0.2)
                end = time.time()
                duration = end - start
                logger.info("minio took %s sec to restart" % duration)
                return True
            except ConnectionError:
                continue
        return False

    def zdb_process_down(self, count=1,timeout=100):
        """
        turn off zdb process , check it will be restart.
        """
        s3 = self._parent
        if not s3:
            return
        n = 0
        for namespace in s3.service.data['data']['namespaces']:
            if n >= count:
                break
            robot = j.clients.zrobot.robots[namespace['node']]
            robot = robot_god_token(robot)
            ns = robot.services.get(name=namespace['name'])
            zdb = robot.services.get(name=ns.data['data']['zerodb'])
            try:
                zdb.state.check('status', 'running', 'ok')
                n +=1
            except StateCheckError:
                continue
            logger.info('stop %s  process on node %s', zdb.name, namespace['node'])
            zdb_node = j.clients.zos.get(zdb.name,data={"host": namespace['url'][7:-5]})
            zdb_cont_client = zdb_node.containers.get("zerodb_{}".format(zdb.name))
            job_id = "zerodb.{}".format(zdb.name)
            result = zdb_cont_client.client.job.kill(job_id, signal=signal.SIGINT)
            if not result:
                logger.info("zerodb job not exist")
                return False
            logger.info('zdb process killed')

            logger.info("wait zdb process to restart. ")
            start = time.time()
            while (start + timeout) > time.time():
                zdb_job = [job for job in zdb_cont_client.client.job.list() if job['cmd']["id"]==job_id]
                if zdb_job:
                    end = time.time()
                    duration = end - start 
                    logger.info("zdb took %s sec to restart" % duration)
                    return True
            return False

    def zdb_down(self, count=1):
        """
        ensure that count zdb are turned off
        """
        s3 = self._parent
        if not s3:
            return

        n = 0
        for namespace in s3.service.data['data']['namespaces']:
            if n >= count:
                break
            robot = j.clients.zrobot.robots[namespace['node']]
            robot = robot_god_token(robot)
            ns = robot.services.get(name=namespace['name'])
            zdb = robot.services.get(name=ns.data['data']['zerodb'])

            try:
                zdb.state.check('status', 'running', 'ok')
                logger.info('stop %s on node %s', zdb.name, namespace['node'])
                zdb.schedule_action('stop').wait(die=True)
                n += 1
            except StateCheckError:
                pass

    def zdb_up(self, count=1):
        """
        ensure that count zdb are turned on
        """
        s3 = self._parent
        if not s3:
            return

        n = 0
        for namespace in s3.service.data['data']['namespaces']:
            if n >= count:
                break
            robot = j.clients.zrobot.robots[namespace['node']]
            robot = robot_god_token(robot)
            ns = robot.services.get(name=namespace['name'])
            zdb = robot.services.get(name=ns.data['data']['zerodb'])

            try:
                zdb.state.check('status', 'running', 'ok')
                continue
            except StateCheckError:
                logger.info('start %s on node %s', zdb.name, namespace['node'])
                zdb.schedule_action('start').wait(die=True)
                n += 1

    def tlog_down(self):
        """
            Turn down tlog
        """
        s3 = self._parent
        if not s3:
            return

        tlog = s3.service.data['data']['tlog']
        robot = j.clients.zrobot.robots[tlog['node']]
        robot = robot_god_token(robot)

        ns = robot.services.get(name=tlog['name'])
        zdb = robot.services.get(name=ns.data['data']['zerodb'])

        try:
            zdb.state.check('status', 'running', 'ok')
            logger.info('stop Tlog %s on node %s', zdb.name, tlog['node'])
            zdb.schedule_action('stop').wait(die=True)
        except StateCheckError:
            logger.error("tlog zdb status isn't running")

    def tlog_up(self):
        """
            Turn up tlog
        """
        s3 = self._parent
        if not s3:
            return

        tlog = s3.service.data['data']['tlog']
        robot = j.clients.zrobot.robots[tlog['node']]
        robot = robot_god_token(robot)

        ns = robot.services.get(name=tlog['name'])
        zdb = robot.services.get(name=ns.data['data']['zerodb'])

        try:
            zdb.state.check('status', 'running', 'ok')
        except StateCheckError:
            logger.info('start Tlog %s on node %s', zdb.name, tlog['node'])
            zdb.schedule_action('start').wait(die=True)

    def tlog_status(self):
        """
        Check tlog status
        :return:
        True if tlog status is up
        """
        s3 = self._parent
        if not s3:
            return

        tlog = s3.service.data['data']['tlog']
        robot = j.clients.zrobot.robots[tlog['node']]
        robot = robot_god_token(robot)

        ns = robot.services.get(name=tlog['name'])
        zdb = robot.services.get(name=ns.data['data']['zerodb'])

        try:
            return zdb.state.check('status', 'running', 'ok')
        except StateCheckError:
            return False

    def kill_tlog(self):
        """
        Tlog is a namespace under a zdb container, This method will terminate this container
        :return:
        """
        s3 = self._parent
        if not s3:
            return

        tlog = s3.service.data['data']['tlog']
        robot = j.clients.zrobot.robots[tlog['node']]
        robot = robot_god_token(robot)

        ns = robot.services.get(name=tlog['name'])
        zdb_name = ns.data['data']['zerodb']

        tlog_node = s3.tlog_node

<<<<<<< HEAD
    def Kill_node_robot_process(self,node_addr=None, timeout=100):
        """
        kill robot process. 
        """
        s3 = self._parent
        if not s3:
            return
            
        if not node_addr:
            farm_name = s3.service.data['data']['farmerIyoOrg']
            capacity = j.clients.threefold_directory.get(interactive=False)
            nodes_data = capacity.api.ListCapacity(query_params={'farmer': farm_name})[1].json()
            for _ in range(len(nodes_data)):
                node_addr = random.choice(nodes_data)["robot_address"][7:-5]
                node = j.clients.zos.get("zrobot", data={"host":node_addr})
                try:
                    node.client.ping()
                    break                         
                except:
                    logger.error(" can't reach %s skipping", node.addr)
                    continue
        else:
            node = j.clients.zos.get("zrobot", data={"host":node_addr})

        logger.info("kill the robot on node{}".format(node_addr))
        zrobot_cl = node.containers.get('zrobot')
        job_id = 'zrobot'
        result = zrobot_cl.client.job.kill(job_id, signal=signal.SIGINT)
        if not result:
            logger.info("zrobot job not exist")
            return False
        logger.info('the robot process killed')

        logger.info("wait for the robot to restart")
        start = time.time()
        while (start + timeout) > time.time():
            zrobot_job = [job for job in zrobot_cl.client.job.list() if job['cmd']["id"]=="zrobot"]
            if zrobot_job:
                end = time.time()
                duration = end - start 
                logger.info("zrobot took %s sec to restart" % duration)
                return True
        return False
=======
        zdb_cont = tlog_node.containers.get(name='zerodb_{}'.format(zdb_name))

    def get_tlog_info(self):
        self.tlog = {}
        s3 = self._parent
        if not s3:
            return

        minio_config = s3.minio_config.split('\n')
        for data in minio_config:
            if 'address' in data:
                self.tlog['ip'] = data.re.findall(r'[0-9]+(?:\.[0-9]+){3}:[0-9]{4}', data)[0]
                logger.info(' Tlog ip in minio config : {}'.format(self.tlog['ip']))
                break

        self.tlog['s3_data_ip'] = s3.service.data['data']['tlog']['address']
        logger.info(' Tlog ip in s3 data : {}'.format(self.tlog['s3_data_ip']))
>>>>>>> f4725d68


def robot_god_token(robot):
    """
    try to retreive the god token from the node 0-robot
    of a node
    """

    try:
        u = urlparse(robot._client.config.data['url'])
        node = j.clients.zos.get('godtoken', data={'host': u.hostname})
        zcont = node.containers.get('zrobot')
        resp = zcont.client.system('zrobot godtoken get').get()
        token = resp.stdout.split(':', 1)[1].strip()
        robot._client.god_token_set(token)
    finally:
        j.clients.zos.delete('godtoken')
    return robot<|MERGE_RESOLUTION|>--- conflicted
+++ resolved
@@ -246,8 +246,8 @@
         zdb_name = ns.data['data']['zerodb']
 
         tlog_node = s3.tlog_node
-
-<<<<<<< HEAD
+        zdb_cont = tlog_node.containers.get(name='zerodb_{}'.format(zdb_name)
+        
     def Kill_node_robot_process(self,node_addr=None, timeout=100):
         """
         kill robot process. 
@@ -291,8 +291,6 @@
                 logger.info("zrobot took %s sec to restart" % duration)
                 return True
         return False
-=======
-        zdb_cont = tlog_node.containers.get(name='zerodb_{}'.format(zdb_name))
 
     def get_tlog_info(self):
         self.tlog = {}
@@ -309,8 +307,6 @@
 
         self.tlog['s3_data_ip'] = s3.service.data['data']['tlog']['address']
         logger.info(' Tlog ip in s3 data : {}'.format(self.tlog['s3_data_ip']))
->>>>>>> f4725d68
-
 
 def robot_god_token(robot):
     """
