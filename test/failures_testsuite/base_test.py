from unittest import TestCase
from utils.controller import Controller
from uuid import uuid4
from jumpscale import j
from subprocess import Popen, PIPE
import time, os, hashlib

logger = j.logger.get('s3_failures')


class BaseTest(TestCase):
    file_name = None

    def __init__(self, *args, **kwargs):
        super().__init__(*args, **kwargs)
        self.config = j.data.serializer.yaml.load('./config.yaml')
        self.logger = logger

    @classmethod
    def setUpClass(cls):
        """
        Deploy s3.

        function to deploy s3 with one of pre-configured parameters.

        """
        cls.config = j.data.serializer.yaml.load('./config.yaml')
        if cls.config['s3']['deploy']:
            cls.s3_controller = Controller(cls.config)
            cls.s3_service_name = str(time.time()).split('.')[0]
            logger.info("s3 service name : {}".format(cls.s3_service_name))

            data = [cls.config['s3']['instance']['farm'], cls.config['s3']['instance']['size'],
                    cls.config['s3']['instance']['shards'], cls.config['s3']['instance']['parity'],
                    cls.config['s3']['instance']['nsName']]
            instance = cls.s3_controller.deploy(cls.s3_service_name, *data)
            logger.info("wait for deploying {} s3 service".format(cls.s3_service_name))
            try:
                instance.wait(die=True)
            except:
                logger.error("May be there is an error while installing s3! ")
            for _ in range(10):
                cls.s3 = cls.s3_controller.s3[cls.s3_service_name]
                state = cls.s3.service.state
                logger.info(" s3 state : {}".format(state))
                try:
                    state.check('actions', 'install', 'ok')
                    logger.info(" waiting s3 state to be ok ... ")
                    break
                except:
                    time.sleep(5 * 60)
                    logger.info("wait for 5 mins")
        else:
            sub = Popen('zrobot godtoken get', stdout=PIPE, stderr=PIPE, shell=True)
            out, err = sub.communicate()
            god_token = str(out).split(' ')[2]
            cls.s3_controller = Controller(cls.config, god_token)
            cls.s3_service_name = cls.config['s3']['use']['s3_service_name']
            if cls.s3_service_name not in cls.s3_controller.s3:
                logger.error("cant find {} s3 service under {} robot client".format(cls.s3_service_name,
                                                                                    cls.config['robot']['client']))
                raise Exception("cant find {} s3 service under {} robot client".format(cls.s3_service_name,
                                                                                       cls.config['robot']['client']))
        cls.s3 = cls.s3_controller.s3[cls.s3_service_name]
        # cls.s3.failures.zdb_start_all()

    @classmethod
    def tearDownClass(cls):
        """
        TearDown

        :return:
        """
        self = cls()
        self._delete_directory(directory='tmp')
<<<<<<< HEAD
        #self.s3.failures.tlog_up()
=======
>>>>>>> c951bf76

    def setUp(self):
        self.s3 = self.s3_controller.s3[self.s3_service_name]
        self.get_s3_info()
        # logger.info('Start all zdb')
        # self.s3.failures.zdb_start_all()

    def tearDown(self):
        pass

    def upload_file(self):
        """
         - Create random 2M file
         - Calc its md5 checksum hash
         - Rename file to make its name = md5
         - Upload it
        :return: file_name
        """
        self.minio['name'] = 'minio_{}'.format(self.s3_service_name)
        self.minio['bucket'] = 'bucket{}'.format(self.s3_service_name)
        self.logger.info('Uploading file')
        self._create_directory(directory='tmp')
        self.file_name = self._create_file(directory='tmp', size=1024 * 1024 * 2)

        config_minio_cmd = '/bin/mc config host add {} {} {} {}'.format(self.minio['name'],
                                                                        self.minio['minio_ip'],
                                                                        self.minio['username'],
                                                                        self.minio['password'])
        out, err = self.execute_cmd(cmd=config_minio_cmd)
        if err:
            self.logger.error(err)

        self.logger.info('create {} bucket'.format(self.minio['bucket']))
        create_bucket_cmd = '/bin/mc mb {}/{}'.format(self.minio['name'], self.minio['bucket'])
        out, err = self.execute_cmd(cmd=create_bucket_cmd)
        if err:
            self.logger.warning(err)

        self.logger.info('uploading {} to  {} bucket'.format(self.file_name, self.minio['bucket']))
        err = self._upload_file(self.minio['name'], self.minio['bucket'], 'tmp/{}'.format(self.file_name))
        if err:
            return None

        self.logger.info('{} file has been Uploaded'.format(self.file_name))
        return self.file_name

    def _upload_file(self, minio, bucket, file_name):
        upload_cmd = '/bin/mc cp {} {}/{}/{}'.format(file_name, minio, bucket, file_name)
        out, err = self.execute_cmd(cmd=upload_cmd)
        if err:
            self.logger.error(err)
            return err

        return

    def download_file(self, file_name, keep_trying=False):
        """
         - downlaod file
         - return its md5 checksum hash
        :return: str(downloaded_file_md5)
        """
        self.logger.info('downloading {} .... '.format(file_name))
        download_cmd = '/bin/mc cp {}/{}/tmp/{} tmp/{}_out'.format(self.minio['name'], self.minio['bucket'],
                                                                   file_name, file_name)
        out, err = self.execute_cmd(cmd=download_cmd)
        if keep_trying and err:
            for _ in range(50):
                out, err = self.execute_cmd(cmd=download_cmd)
                if not err:
                    break
                else:
                    time.sleep(5)

        if err:
            self.logger.error(err)
            return None

        return self.calc_md5_checksum('tmp/{}_out'.format(file_name))

    def get_s3_info(self):
        self.s3_data = self.s3.service.data['data']
        self.parity = self.s3_data['parityShards']
        self.shards = self.s3_data['dataShards']
        self.logger.info(' - shards {}, parity {}'.format(self.shards, self.parity))
        self.minio = {'minio_ip': self.s3_data['minioUrls']['public'],
                      'username': self.s3_data['minioLogin'],
                      'password': self.s3_data['minioPassword']}
        self.tlog = self.s3_data['tlog']

    def execute_cmd(self, cmd):
        sub = Popen(cmd, stdout=PIPE, stderr=PIPE, shell=True)
        out, err = sub.communicate()
        return out, err

    def calc_md5_checksum(self, file_path):
        hash_md5 = hashlib.md5()
        with open(file_path, "rb") as f:
            for chunk in iter(lambda: f.read(4096), b""):
                hash_md5.update(chunk)
        return hash_md5.hexdigest()

    def _create_directory(self, directory):
        if not os.path.exists(directory):
            os.makedirs(directory)

    def _delete_directory(self, directory):
        os.system("rm -rf {}".format(directory))

    def _create_file(self, directory, size):
        with open('{}/random'.format(directory), 'wb') as fout:
            fout.write(os.urandom(size))  # 1

        file_name = self.calc_md5_checksum('{}/random'.format(directory))

        os.rename('{}/random'.format(directory), '{}/{}'.format(directory, file_name))
        return file_name

    def _delete_file(self, file_path):
        os.system("rm -f {}".format(file_path))<|MERGE_RESOLUTION|>--- conflicted
+++ resolved
@@ -73,10 +73,6 @@
         """
         self = cls()
         self._delete_directory(directory='tmp')
-<<<<<<< HEAD
-        #self.s3.failures.tlog_up()
-=======
->>>>>>> c951bf76
 
     def setUp(self):
         self.s3 = self.s3_controller.s3[self.s3_service_name]
